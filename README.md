--- conflicted
+++ resolved
@@ -108,16 +108,14 @@
 
 You should now see the "Liturgical Calendar" tool in the tools list under `MCP_DOCKER` category.
 
-<<<<<<< HEAD
-## Local Installation for Claude Desktop & VS Code
-
-If you want to run the MCP server locally and integrate it with Claude Desktop or VS Code, see [CLAUDE_VSCODE_INSTALL.md](./CLAUDE_VSCODE_INSTALL.md) for step-by-step instructions.
-=======
 > [!NOTE]
 > Docker MCP Toolkit only officially supports MCP servers already published in the online catalog,
 > so every time you restart Docker Desktop it will remove any custom entries in the `registry.yaml` and `catalogs/docker-mcp.yaml` files.
 > If you find that the tool calls suddenly stop working, you may have to manually update the `registry.yaml` and `catalogs/docker-mcp.yaml` files again.
->>>>>>> 55ec6f29
+
+## Local Installation for Claude Desktop & VS Code
+
+If you want to run the MCP server locally and integrate it with Claude Desktop or VS Code, see [CLAUDE_VSCODE_INSTALL.md](./CLAUDE_VSCODE_INSTALL.md) for step-by-step instructions.
 
 ## Usage Examples
 
